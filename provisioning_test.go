// -*- Mode: Go; indent-tabs-mode: t -*-

/*
 * Copyright (C) 2019 Canonical Ltd
 *
 * This program is free software: you can redistribute it and/or modify
 * it under the terms of the GNU General Public License version 3 as
 * published by the Free Software Foundation.
 *
 * This program is distributed in the hope that it will be useful,
 * but WITHOUT ANY WARRANTY; without even the implied warranty of
 * MERCHANTABILITY or FITNESS FOR A PARTICULAR PURPOSE.  See the
 * GNU General Public License for more details.
 *
 * You should have received a copy of the GNU General Public License
 * along with this program.  If not, see <http://www.gnu.org/licenses/>.
 *
 */

package secboot_test

import (
	"bytes"
	"testing"

	"github.com/canonical/go-tpm2"
	. "github.com/snapcore/secboot"
	"github.com/snapcore/secboot/internal/tcg"
	"github.com/snapcore/secboot/internal/testutil"

	"golang.org/x/xerrors"
)

func validateSRK(t *testing.T, tpm *tpm2.TPMContext) {
	srk, err := tpm.CreateResourceContextFromTPM(tcg.SRKHandle)
	if err != nil {
		t.Errorf("Cannot create context for SRK: %v", err)
	}

	// Validate the properties of the SRK
	pub, _, _, err := tpm.ReadPublic(srk)
	if err != nil {
		t.Fatalf("ReadPublic failed: %v", err)
	}

	if pub.Type != tpm2.ObjectTypeRSA {
		t.Errorf("SRK has unexpected type")
	}
	if pub.NameAlg != tpm2.HashAlgorithmSHA256 {
		t.Errorf("SRK has unexpected name algorithm")
	}
	if pub.Attrs != tpm2.AttrFixedTPM|tpm2.AttrFixedParent|tpm2.AttrSensitiveDataOrigin|tpm2.AttrUserWithAuth|tpm2.AttrNoDA|tpm2.AttrRestricted|
		tpm2.AttrDecrypt {
		t.Errorf("SRK has unexpected attributes")
	}
	if pub.Params.RSADetail().Symmetric.Algorithm != tpm2.SymObjectAlgorithmAES {
		t.Errorf("SRK has unexpected symmetric algorithm")
	}
	if pub.Params.RSADetail().Symmetric.KeyBits.Sym() != 128 {
		t.Errorf("SRK has unexpected symmetric key length")
	}
	if pub.Params.RSADetail().Symmetric.Mode.Sym() != tpm2.SymModeCFB {
		t.Errorf("SRK has unexpected symmetric mode")
	}
	if pub.Params.RSADetail().Scheme.Scheme != tpm2.RSASchemeNull {
		t.Errorf("SRK has unexpected RSA scheme")
	}
	if pub.Params.RSADetail().KeyBits != 2048 {
		t.Errorf("SRK has unexpected RSA public modulus length")
	}
	if pub.Params.RSADetail().Exponent != 0 {
		t.Errorf("SRK has an unexpected non-default public exponent")
	}
	if len(pub.Unique.RSA()) != 2048/8 {
		t.Errorf("SRK has an unexpected RSA public modulus length")
	}
}

func validateEK(t *testing.T, tpm *tpm2.TPMContext) {
	ek, err := tpm.CreateResourceContextFromTPM(tcg.EKHandle)
	if err != nil {
		t.Errorf("Cannot create context for EK: %v", err)
	}

	// Validate the properties of the EK
	pub, _, _, err := tpm.ReadPublic(ek)
	if err != nil {
		t.Fatalf("ReadPublic failed: %v", err)
	}

	if pub.Type != tpm2.ObjectTypeRSA {
		t.Errorf("EK has unexpected type")
	}
	if pub.NameAlg != tpm2.HashAlgorithmSHA256 {
		t.Errorf("EK has unexpected name algorithm")
	}
	if pub.Attrs != tpm2.AttrFixedTPM|tpm2.AttrFixedParent|tpm2.AttrSensitiveDataOrigin|tpm2.AttrAdminWithPolicy|tpm2.AttrRestricted|
		tpm2.AttrDecrypt {
		t.Errorf("EK has unexpected attributes")
	}
	if !bytes.Equal(pub.AuthPolicy, []byte{0x83, 0x71, 0x97, 0x67, 0x44, 0x84, 0xb3, 0xf8, 0x1a, 0x90, 0xcc, 0x8d, 0x46, 0xa5, 0xd7,
		0x24, 0xfd, 0x52, 0xd7, 0x6e, 0x06, 0x52, 0x0b, 0x64, 0xf2, 0xa1, 0xda, 0x1b, 0x33, 0x14, 0x69, 0xaa}) {
		t.Errorf("EK has unexpected auth policy")
	}
	if pub.Params.RSADetail().Symmetric.Algorithm != tpm2.SymObjectAlgorithmAES {
		t.Errorf("EK has unexpected symmetric algorithm")
	}
	if pub.Params.RSADetail().Symmetric.KeyBits.Sym() != 128 {
		t.Errorf("EK has unexpected symmetric key length")
	}
	if pub.Params.RSADetail().Symmetric.Mode.Sym() != tpm2.SymModeCFB {
		t.Errorf("EK has unexpected symmetric mode")
	}
	if pub.Params.RSADetail().Scheme.Scheme != tpm2.RSASchemeNull {
		t.Errorf("EK has unexpected RSA scheme")
	}
	if pub.Params.RSADetail().KeyBits != 2048 {
		t.Errorf("EK has unexpected RSA public modulus length")
	}
	if pub.Params.RSADetail().Exponent != 0 {
		t.Errorf("EK has an unexpected non-default public exponent")
	}
	if len(pub.Unique.RSA()) != 2048/8 {
		t.Errorf("EK has an unexpected RSA public modulus length")
	}
}

func TestProvisionNewTPM(t *testing.T) {
	tpm, _ := openTPMSimulatorForTesting(t)
	defer closeTPM(t, tpm)

	for _, data := range []struct {
		desc string
		mode ProvisionMode
	}{
		{
			desc: "Clear",
			mode: ProvisionModeClear,
		},
		{
			desc: "Full",
			mode: ProvisionModeFull,
		},
	} {
		t.Run(data.desc, func(t *testing.T) {
			clearTPMWithPlatformAuth(t, tpm)

			lockoutAuth := []byte("1234")

			origEk, _ := tpm.EndorsementKey()
			origHmacSession := tpm.HmacSession()

			if err := tpm.EnsureProvisioned(data.mode, lockoutAuth); err != nil {
				t.Fatalf("EnsureProvisioned failed: %v", err)
			}

			validateEK(t, tpm.TPMContext)
			validateSRK(t, tpm.TPMContext)
			if _, err := ValidateLockNVIndices(tpm.TPMContext, tpm.HmacSession()); err != nil {
				t.Errorf("ValidateLockNVIndices failed: %v", err)
			}

			// Validate the DA parameters
			props, err := tpm.GetCapabilityTPMProperties(tpm2.PropertyMaxAuthFail, 3)
			if err != nil {
				t.Fatalf("GetCapability failed: %v", err)
			}
			if props[0].Value != uint32(32) || props[1].Value != uint32(7200) ||
				props[2].Value != uint32(86400) {
				t.Errorf("ProvisionTPM didn't set the DA parameters correctly")
			}

			// Verify that owner control is disabled, that the lockout hierarchy auth is set, and no
			// other hierarchy auth is set
			props, err = tpm.GetCapabilityTPMProperties(tpm2.PropertyPermanent, 1)
			if err != nil {
				t.Fatalf("GetCapability failed: %v", err)
			}
			if tpm2.PermanentAttributes(props[0].Value)&tpm2.AttrLockoutAuthSet == 0 {
				t.Errorf("ProvisionTPM didn't set the lockout hierarchy auth")
			}
			if tpm2.PermanentAttributes(props[0].Value)&tpm2.AttrDisableClear == 0 {
				t.Errorf("ProvisionTPM didn't disable owner clear")
			}
			if tpm2.PermanentAttributes(props[0].Value)&(tpm2.AttrOwnerAuthSet|tpm2.AttrEndorsementAuthSet) > 0 {
				t.Errorf("ProvisionTPM returned with authorizations set for owner or endorsement hierarchies")
			}

			// Test the lockout hierarchy auth
			tpm.LockoutHandleContext().SetAuthValue(lockoutAuth)
			if err := tpm.DictionaryAttackLockReset(tpm.LockoutHandleContext(), nil); err != nil {
				t.Errorf("Use of the lockout hierarchy auth failed: %v", err)
			}

			hmacSession := tpm.HmacSession()
			if hmacSession == nil || hmacSession.Handle().Type() != tpm2.HandleTypeHMACSession {
				t.Errorf("Invalid HMAC session handle")
			}
			if hmacSession == origHmacSession {
				t.Errorf("Invalid HMAC session handle")
			}

			ek, err := tpm.EndorsementKey()
			if err != nil {
				t.Fatalf("No EK context: %v", err)
			}
			if ek.Handle().Type() != tpm2.HandleTypePersistent {
				t.Errorf("Invalid EK handle")
			}
			if ek == origEk {
				t.Errorf("Invalid EK handle")
			}

			// Make sure ProvisionTPM didn't leak transient objects
			handles, err := tpm.GetCapabilityHandles(tpm2.HandleTypeTransient.BaseHandle(), tpm2.CapabilityMaxProperties)
			if err != nil {
				t.Fatalf("GetCapability failed: %v", err)
			}
			if len(handles) > 0 {
				t.Errorf("ProvisionTPM leaked transient handles")
			}

			handles, err = tpm.GetCapabilityHandles(tpm2.HandleTypeLoadedSession.BaseHandle(), tpm2.CapabilityMaxProperties)
			if err != nil {
				t.Fatalf("GetCapability failed: %v", err)
			}
			if len(handles) > 1 || (len(handles) > 0 && handles[0] != hmacSession.Handle()) {
				t.Errorf("ProvisionTPM leaked loaded session handles")
			}
		})
	}
}

func TestProvisionErrorHandling(t *testing.T) {
	tpm, _ := openTPMSimulatorForTesting(t)
	defer func() {
		clearTPMWithPlatformAuth(t, tpm)
		closeTPM(t, tpm)
	}()

	errEndorsementAuthFail := AuthFailError{Handle: tpm2.HandleEndorsement}
	errOwnerAuthFail := AuthFailError{Handle: tpm2.HandleOwner}
	errLockoutAuthFail := AuthFailError{Handle: tpm2.HandleLockout}

	authValue := []byte("1234")

	setLockoutAuth := func(t *testing.T) {
		if err := tpm.HierarchyChangeAuth(tpm.LockoutHandleContext(), authValue, nil); err != nil {
			t.Fatalf("HierarchyChangeAuth failed: %v", err)
		}
	}
	disableOwnerClear := func(t *testing.T) {
		if err := tpm.ClearControl(tpm.LockoutHandleContext(), true, nil); err != nil {
			t.Fatalf("ClearControl failed: %v", err)
		}
	}

	for _, data := range []struct {
		desc        string
		mode        ProvisionMode
		lockoutAuth []byte
		prepare     func(*testing.T)
		err         error
	}{
		{
			desc: "ErrTPMClearRequiresPPI",
			mode: ProvisionModeClear,
			prepare: func(t *testing.T) {
				disableOwnerClear(t)
			},
			err: ErrTPMClearRequiresPPI,
		},
		{
			desc: "ErrTPMLockoutAuthFail/1",
			mode: ProvisionModeFull,
			prepare: func(t *testing.T) {
				setLockoutAuth(t)
			},
			lockoutAuth: []byte("5678"),
			err:         errLockoutAuthFail,
		},
		{
			desc: "ErrTPMLockoutAuthFail/2",
			mode: ProvisionModeClear,
			prepare: func(t *testing.T) {
				setLockoutAuth(t)
			},
			lockoutAuth: []byte("5678"),
			err:         errLockoutAuthFail,
		},
		{
			desc: "ErrInLockout/1",
			mode: ProvisionModeFull,
			prepare: func(t *testing.T) {
				setLockoutAuth(t)
				tpm.LockoutHandleContext().SetAuthValue(nil)
				tpm.HierarchyChangeAuth(tpm.LockoutHandleContext(), nil, nil)
			},
			lockoutAuth: authValue,
			err:         ErrTPMLockout,
		},
		{
			desc: "ErrInLockout/2",
			mode: ProvisionModeClear,
			prepare: func(t *testing.T) {
				setLockoutAuth(t)
				tpm.LockoutHandleContext().SetAuthValue(nil)
				tpm.HierarchyChangeAuth(tpm.LockoutHandleContext(), nil, nil)
			},
			lockoutAuth: authValue,
			err:         ErrTPMLockout,
		},
		{
			desc: "ErrOwnerAuthFail",
			mode: ProvisionModeWithoutLockout,
			prepare: func(t *testing.T) {
				if err := tpm.HierarchyChangeAuth(tpm.OwnerHandleContext(), authValue, nil); err != nil {
					t.Fatalf("HierarchyChangeAuth failed: %v", err)
				}
			},
			err: errOwnerAuthFail,
		},
		{
			desc: "ErrEndorsementAuthFail",
			mode: ProvisionModeWithoutLockout,
			prepare: func(t *testing.T) {
				if err := tpm.HierarchyChangeAuth(tpm.EndorsementHandleContext(), authValue, nil); err != nil {
					t.Fatalf("HierarchyChangeAuth failed: %v", err)
				}
			},
			err: errEndorsementAuthFail,
		},
<<<<<<< HEAD
=======
		{
			desc: "ErrLockNVHandleExists",
			mode: ProvisionModeFull,
			prepare: func(t *testing.T) {
				public := tpm2.NVPublic{
					Index:   LockNVHandle,
					NameAlg: tpm2.HashAlgorithmSHA256,
					Attrs:   tpm2.NVTypeOrdinary.WithAttrs(tpm2.AttrNVAuthRead | tpm2.AttrNVAuthWrite),
					Size:    0}
				if _, err := tpm.NVDefineSpace(tpm.OwnerHandleContext(), nil, &public, nil); err != nil {
					t.Fatalf("NVDefineSpace failed: %v", err)
				}
			},
			err: errLockNVHandleExists,
		},
		{
			desc: "ErrLockNVDataHandleExists",
			mode: ProvisionModeFull,
			prepare: func(t *testing.T) {
				public := tpm2.NVPublic{
					Index:   LockNVDataHandle,
					NameAlg: tpm2.HashAlgorithmSHA256,
					Attrs:   tpm2.NVTypeOrdinary.WithAttrs(tpm2.AttrNVAuthRead | tpm2.AttrNVAuthWrite),
					Size:    0}
				if _, err := tpm.NVDefineSpace(tpm.OwnerHandleContext(), nil, &public, nil); err != nil {
					t.Fatalf("NVDefineSpace failed: %v", err)
				}
			},
			err: errLockNVDataHandleExists,
		},
		{
			desc: "ErrTPMProvisioningRequiresLockout/1",
			mode: ProvisionModeWithoutLockout,
			err:  ErrTPMProvisioningRequiresLockout,
		},
		{
			desc: "ErrTPMProvisioningRequiresLockout/2",
			mode: ProvisionModeWithoutLockout,
			prepare: func(t *testing.T) {
				disableOwnerClear(t)
			},
			err: ErrTPMProvisioningRequiresLockout,
		},
		{
			desc: "ErrTPMProvisioningRequiresLockout/3",
			mode: ProvisionModeWithoutLockout,
			prepare: func(t *testing.T) {
				setLockoutAuth(t)
			},
			err: ErrTPMProvisioningRequiresLockout,
		},
		{
			desc: "ErrTPMProvisioningRequiresLockout/4",
			mode: ProvisionModeWithoutLockout,
			prepare: func(t *testing.T) {
				setLockoutAuth(t)
				disableOwnerClear(t)
			},
			err: ErrTPMProvisioningRequiresLockout,
		},
>>>>>>> 414a9945
	} {
		t.Run(data.desc, func(t *testing.T) {
			clearTPMWithPlatformAuth(t, tpm)

			if data.prepare != nil {
				data.prepare(t)
			}
			tpm.LockoutHandleContext().SetAuthValue(data.lockoutAuth)
			tpm.OwnerHandleContext().SetAuthValue(nil)
			tpm.EndorsementHandleContext().SetAuthValue(nil)

			err := tpm.EnsureProvisioned(data.mode, nil)
			if err == nil {
				t.Fatalf("EnsureProvisioned should have returned an error")
			}
			if err != data.err {
				t.Errorf("EnsureProvisioned returned an unexpected error: %v", err)
			}
		})
	}
}

func TestRecreateEK(t *testing.T) {
	tpm, _ := openTPMSimulatorForTesting(t)
	defer closeTPM(t, tpm)

	for _, data := range []struct {
		desc string
		mode ProvisionMode
	}{
		{
			desc: "Full",
			mode: ProvisionModeFull,
		},
		{
			desc: "WithoutLockout",
			mode: ProvisionModeWithoutLockout,
		},
	} {
		t.Run(data.desc, func(t *testing.T) {
			clearTPMWithPlatformAuth(t, tpm)

			lockoutAuth := []byte("1234")

			if err := tpm.EnsureProvisioned(ProvisionModeFull, lockoutAuth); err != nil {
				t.Fatalf("EnsureProvisioned failed: %v", err)
			}

			ek, err := tpm.EndorsementKey()
			if err != nil {
				t.Fatalf("No EK context: %v", err)
			}
			if ek.Handle().Type() != tpm2.HandleTypePersistent {
				t.Errorf("Invalid EK handle type")
			}
			hmacSession := tpm.HmacSession()
			if hmacSession == nil || hmacSession.Handle().Type() != tpm2.HandleTypeHMACSession {
				t.Errorf("Invalid HMAC session handle")
			}

			ek, err = tpm.CreateResourceContextFromTPM(tcg.EKHandle)
			if err != nil {
				t.Fatalf("No EK context: %v", err)
			}
			if _, err := tpm.EvictControl(tpm.OwnerHandleContext(), ek, ek.Handle(), nil); err != nil {
				t.Errorf("EvictControl failed: %v", err)
			}

			if err := tpm.EnsureProvisioned(data.mode, lockoutAuth); err != nil {
				t.Fatalf("EnsureProvisioned failed: %v", err)
			}

			validateEK(t, tpm.TPMContext)

			hmacSession2 := tpm.HmacSession()
			if hmacSession2 == nil || hmacSession2.Handle().Type() != tpm2.HandleTypeHMACSession {
				t.Errorf("Invalid HMAC session handle")
			}
			ek2, err := tpm.EndorsementKey()
			if err != nil {
				t.Fatalf("No EK context: %v", err)
			}
			if ek2.Handle().Type() != tpm2.HandleTypePersistent {
				t.Errorf("Invalid EK handle")
			}
			if hmacSession.Handle() != tpm2.HandleUnassigned {
				t.Errorf("Original HMAC session should have been flushed")
			}
			if ek == ek2 {
				t.Errorf("Original EK context should have been evicted")
			}
		})
	}
}

func TestRecreateSRK(t *testing.T) {
	tpm, _ := openTPMSimulatorForTesting(t)
	defer closeTPM(t, tpm)

	for _, data := range []struct {
		desc string
		mode ProvisionMode
	}{
		{
			desc: "Full",
			mode: ProvisionModeFull,
		},
		{
			desc: "WithoutLockout",
			mode: ProvisionModeWithoutLockout,
		},
	} {
		t.Run(data.desc, func(t *testing.T) {
			clearTPMWithPlatformAuth(t, tpm)

			lockoutAuth := []byte("1234")

			if err := tpm.EnsureProvisioned(ProvisionModeFull, lockoutAuth); err != nil {
				t.Fatalf("EnsureProvisioned failed: %v", err)
			}

			srk, err := tpm.CreateResourceContextFromTPM(tcg.SRKHandle)
			if err != nil {
				t.Fatalf("No SRK context: %v", err)
			}
			expectedName := srk.Name()

			if _, err := tpm.EvictControl(tpm.OwnerHandleContext(), srk, srk.Handle(), nil); err != nil {
				t.Errorf("EvictControl failed: %v", err)
			}

			if err := tpm.EnsureProvisioned(data.mode, lockoutAuth); err != nil {
				t.Fatalf("EnsureProvisioned failed: %v", err)
			}

			srk, err = tpm.CreateResourceContextFromTPM(tcg.SRKHandle)
			if err != nil {
				t.Fatalf("No SRK context: %v", err)
			}
			if !bytes.Equal(srk.Name(), expectedName) {
				t.Errorf("Unexpected SRK name")
			}

			validateSRK(t, tpm.TPMContext)
		})
	}
}

func TestProvisionWithEndorsementAuth(t *testing.T) {
	tpm, _ := openTPMSimulatorForTesting(t)
	defer func() {
		clearTPMWithPlatformAuth(t, tpm)
		closeTPM(t, tpm)
	}()

	clearTPMWithPlatformAuth(t, tpm)

	testAuth := []byte("1234")

	if err := tpm.HierarchyChangeAuth(tpm.EndorsementHandleContext(), testAuth, nil); err != nil {
		t.Fatalf("HierarchyChangeAuth failed: %v", err)
	}

	if err := tpm.EnsureProvisioned(ProvisionModeFull, nil); err != nil {
		t.Fatalf("EnsureProvisioned failed: %v", err)
	}

	validateEK(t, tpm.TPMContext)
	validateSRK(t, tpm.TPMContext)
}

func TestProvisionWithOwnerAuth(t *testing.T) {
	tpm, _ := openTPMSimulatorForTesting(t)
	defer func() {
		clearTPMWithPlatformAuth(t, tpm)
		closeTPM(t, tpm)
	}()

	clearTPMWithPlatformAuth(t, tpm)

	testAuth := []byte("1234")

	if err := tpm.HierarchyChangeAuth(tpm.OwnerHandleContext(), testAuth, nil); err != nil {
		t.Fatalf("HierarchyChangeAuth failed: %v", err)
	}

	if err := tpm.EnsureProvisioned(ProvisionModeFull, nil); err != nil {
		t.Fatalf("EnsureProvisioned failed: %v", err)
	}

	validateEK(t, tpm.TPMContext)
	validateSRK(t, tpm.TPMContext)
}

func TestProvisionWithInvalidEkCert(t *testing.T) {
	tpm, _ := openTPMSimulatorForTesting(t)
	defer func() {
		clearTPMWithPlatformAuth(t, tpm)
		closeTPM(t, tpm)
	}()

	clearTPMWithPlatformAuth(t, tpm)

	// Temporarily modify the public template so that ProvisionTPM generates a primary key that doesn't match the EK cert
	ekTemplate := tcg.MakeDefaultEKTemplate()
	ekTemplate.Unique.RSA()[0] = 0xff
	restore := testutil.MockEKTemplate(ekTemplate)
	defer restore()

	err := tpm.EnsureProvisioned(ProvisionModeFull, nil)
	if err == nil {
		t.Fatalf("EnsureProvisioned should have returned an error")
	}
	var ve TPMVerificationError
	if !xerrors.As(err, &ve) && err.Error() != "verification of the TPM failed: cannot verify TPM: endorsement key returned from the "+
		"TPM doesn't match the endorsement certificate" {
		t.Errorf("ProvisionTPM returned an unexpected error: %v", err)
	}
<<<<<<< HEAD
}

func TestProvisionStatus(t *testing.T) {
	tpm, _ := openTPMSimulatorForTesting(t)
	defer func() {
		clearTPMWithPlatformAuth(t, tpm)
		closeTPM(t, tpm)
	}()

	clearTPMWithPlatformAuth(t, tpm)

	status, err := ProvisionStatus(tpm)
	if err != nil {
		t.Errorf("ProvisionStatus failed: %v", err)
	}
	if status != 0 {
		t.Errorf("Unexpected status")
	}

	lockoutAuth := []byte("1234")

	if err := ProvisionTPM(tpm, ProvisionModeClear, lockoutAuth); err != nil {
		t.Fatalf("ProvisionTPM failed: %v", err)
	}

	status, err = ProvisionStatus(tpm)
	if err != nil {
		t.Errorf("ProvisionStatus failed: %v", err)
	}
	expected := AttrValidEK | AttrValidSRK | AttrDAParamsOK | AttrOwnerClearDisabled | AttrLockoutAuthSet | AttrValidLockNVIndex
	if status != expected {
		t.Errorf("Unexpected status %d", status)
	}

	lockIndex, err := tpm.CreateResourceContextFromTPM(LockNVHandle1)
	if err != nil {
		t.Fatalf("CreateResourceContextFromTPM failed: %v", err)
	}
	if err := tpm.NVUndefineSpace(tpm.OwnerHandleContext(), lockIndex, nil); err != nil {
		t.Errorf("NVUndefineSpace failed: %v", err)
	}

	status, err = ProvisionStatus(tpm)
	if err != nil {
		t.Errorf("ProvisionStatus failed: %v", err)
	}
	expected = AttrValidEK | AttrValidSRK | AttrDAParamsOK | AttrOwnerClearDisabled | AttrLockoutAuthSet
	if status != expected {
		t.Errorf("Unexpected status %d", status)
	}

	if err := tpm.HierarchyChangeAuth(tpm.LockoutHandleContext(), nil, nil); err != nil {
		t.Errorf("HierarchyChangeAuth failed: %v", err)
	}

	status, err = ProvisionStatus(tpm)
	if err != nil {
		t.Errorf("ProvisionStatus failed: %v", err)
	}
	expected = AttrValidEK | AttrValidSRK | AttrDAParamsOK | AttrOwnerClearDisabled
	if status != expected {
		t.Errorf("Unexpected status %d", status)
	}

	if err := tpm.ClearControl(tpm.PlatformHandleContext(), false, nil); err != nil {
		t.Errorf("ClearControl failed: %v", err)
	}

	status, err = ProvisionStatus(tpm)
	if err != nil {
		t.Errorf("ProvisionStatus failed: %v", err)
	}
	expected = AttrValidEK | AttrValidSRK | AttrDAParamsOK
	if status != expected {
		t.Errorf("Unexpected status %d", status)
	}

	if err := tpm.DictionaryAttackParameters(tpm.LockoutHandleContext(), 3, 0, 0, nil); err != nil {
		t.Errorf("DictionaryAttackParameters failed: %v", err)
	}

	status, err = ProvisionStatus(tpm)
	if err != nil {
		t.Errorf("ProvisionStatus failed: %v", err)
	}
	expected = AttrValidEK | AttrValidSRK
	if status != expected {
		t.Errorf("Unexpected status %d", status)
	}

	srkContext, err := tpm.CreateResourceContextFromTPM(tcg.SRKHandle)
	if err != nil {
		t.Fatalf("No SRK context: %v", err)
	}
	if _, err := tpm.EvictControl(tpm.OwnerHandleContext(), srkContext, srkContext.Handle(), nil); err != nil {
		t.Errorf("EvictControl failed: %v", err)
	}

	status, err = ProvisionStatus(tpm)
	if err != nil {
		t.Errorf("ProvisionStatus failed: %v", err)
	}
	expected = AttrValidEK
	if status != expected {
		t.Errorf("Unexpected status %d", status)
	}

	ekContext, err := tpm.CreateResourceContextFromTPM(tcg.EKHandle)
	if err != nil {
		t.Fatalf("No EK context: %v", err)
	}
	if _, err := tpm.EvictControl(tpm.OwnerHandleContext(), ekContext, ekContext.Handle(), nil); err != nil {
		t.Errorf("EvictControl failed: %v", err)
	}

	status, err = ProvisionStatus(tpm)
	if err != nil {
		t.Errorf("ProvisionStatus failed: %v", err)
	}
	expected = 0
	if status != expected {
		t.Errorf("Unexpected status %d", status)
	}

	primary, _, _, _, _, err := tpm.CreatePrimary(tpm.OwnerHandleContext(), nil, tcg.SRKTemplate, nil, nil, nil)
	if err != nil {
		t.Fatalf("CreatePrimary failed: %v", err)
	}
	defer flushContext(t, tpm, primary)

	priv, pub, _, _, _, err := tpm.Create(primary, nil, tcg.SRKTemplate, nil, nil, nil)
	if err != nil {
		t.Fatalf("Create failed: %v", err)
	}

	context, err := tpm.Load(primary, priv, pub, nil)
	if err != nil {
		t.Fatalf("Load failed: %v", err)
	}
	defer flushContext(t, tpm, context)

	if _, err := tpm.EvictControl(tpm.OwnerHandleContext(), context, tcg.SRKHandle, nil); err != nil {
		t.Errorf("EvictControl failed: %v", err)
	}

	status, err = ProvisionStatus(tpm)
	if err != nil {
		t.Errorf("ProvisionStatus failed: %v", err)
	}
	expected = 0
	if status != expected {
		t.Errorf("Unexpected status %d", status)
	}
=======
>>>>>>> 414a9945
}<|MERGE_RESOLUTION|>--- conflicted
+++ resolved
@@ -330,38 +330,6 @@
 			},
 			err: errEndorsementAuthFail,
 		},
-<<<<<<< HEAD
-=======
-		{
-			desc: "ErrLockNVHandleExists",
-			mode: ProvisionModeFull,
-			prepare: func(t *testing.T) {
-				public := tpm2.NVPublic{
-					Index:   LockNVHandle,
-					NameAlg: tpm2.HashAlgorithmSHA256,
-					Attrs:   tpm2.NVTypeOrdinary.WithAttrs(tpm2.AttrNVAuthRead | tpm2.AttrNVAuthWrite),
-					Size:    0}
-				if _, err := tpm.NVDefineSpace(tpm.OwnerHandleContext(), nil, &public, nil); err != nil {
-					t.Fatalf("NVDefineSpace failed: %v", err)
-				}
-			},
-			err: errLockNVHandleExists,
-		},
-		{
-			desc: "ErrLockNVDataHandleExists",
-			mode: ProvisionModeFull,
-			prepare: func(t *testing.T) {
-				public := tpm2.NVPublic{
-					Index:   LockNVDataHandle,
-					NameAlg: tpm2.HashAlgorithmSHA256,
-					Attrs:   tpm2.NVTypeOrdinary.WithAttrs(tpm2.AttrNVAuthRead | tpm2.AttrNVAuthWrite),
-					Size:    0}
-				if _, err := tpm.NVDefineSpace(tpm.OwnerHandleContext(), nil, &public, nil); err != nil {
-					t.Fatalf("NVDefineSpace failed: %v", err)
-				}
-			},
-			err: errLockNVDataHandleExists,
-		},
 		{
 			desc: "ErrTPMProvisioningRequiresLockout/1",
 			mode: ProvisionModeWithoutLockout,
@@ -392,7 +360,6 @@
 			},
 			err: ErrTPMProvisioningRequiresLockout,
 		},
->>>>>>> 414a9945
 	} {
 		t.Run(data.desc, func(t *testing.T) {
 			clearTPMWithPlatformAuth(t, tpm)
@@ -611,160 +578,4 @@
 		"TPM doesn't match the endorsement certificate" {
 		t.Errorf("ProvisionTPM returned an unexpected error: %v", err)
 	}
-<<<<<<< HEAD
-}
-
-func TestProvisionStatus(t *testing.T) {
-	tpm, _ := openTPMSimulatorForTesting(t)
-	defer func() {
-		clearTPMWithPlatformAuth(t, tpm)
-		closeTPM(t, tpm)
-	}()
-
-	clearTPMWithPlatformAuth(t, tpm)
-
-	status, err := ProvisionStatus(tpm)
-	if err != nil {
-		t.Errorf("ProvisionStatus failed: %v", err)
-	}
-	if status != 0 {
-		t.Errorf("Unexpected status")
-	}
-
-	lockoutAuth := []byte("1234")
-
-	if err := ProvisionTPM(tpm, ProvisionModeClear, lockoutAuth); err != nil {
-		t.Fatalf("ProvisionTPM failed: %v", err)
-	}
-
-	status, err = ProvisionStatus(tpm)
-	if err != nil {
-		t.Errorf("ProvisionStatus failed: %v", err)
-	}
-	expected := AttrValidEK | AttrValidSRK | AttrDAParamsOK | AttrOwnerClearDisabled | AttrLockoutAuthSet | AttrValidLockNVIndex
-	if status != expected {
-		t.Errorf("Unexpected status %d", status)
-	}
-
-	lockIndex, err := tpm.CreateResourceContextFromTPM(LockNVHandle1)
-	if err != nil {
-		t.Fatalf("CreateResourceContextFromTPM failed: %v", err)
-	}
-	if err := tpm.NVUndefineSpace(tpm.OwnerHandleContext(), lockIndex, nil); err != nil {
-		t.Errorf("NVUndefineSpace failed: %v", err)
-	}
-
-	status, err = ProvisionStatus(tpm)
-	if err != nil {
-		t.Errorf("ProvisionStatus failed: %v", err)
-	}
-	expected = AttrValidEK | AttrValidSRK | AttrDAParamsOK | AttrOwnerClearDisabled | AttrLockoutAuthSet
-	if status != expected {
-		t.Errorf("Unexpected status %d", status)
-	}
-
-	if err := tpm.HierarchyChangeAuth(tpm.LockoutHandleContext(), nil, nil); err != nil {
-		t.Errorf("HierarchyChangeAuth failed: %v", err)
-	}
-
-	status, err = ProvisionStatus(tpm)
-	if err != nil {
-		t.Errorf("ProvisionStatus failed: %v", err)
-	}
-	expected = AttrValidEK | AttrValidSRK | AttrDAParamsOK | AttrOwnerClearDisabled
-	if status != expected {
-		t.Errorf("Unexpected status %d", status)
-	}
-
-	if err := tpm.ClearControl(tpm.PlatformHandleContext(), false, nil); err != nil {
-		t.Errorf("ClearControl failed: %v", err)
-	}
-
-	status, err = ProvisionStatus(tpm)
-	if err != nil {
-		t.Errorf("ProvisionStatus failed: %v", err)
-	}
-	expected = AttrValidEK | AttrValidSRK | AttrDAParamsOK
-	if status != expected {
-		t.Errorf("Unexpected status %d", status)
-	}
-
-	if err := tpm.DictionaryAttackParameters(tpm.LockoutHandleContext(), 3, 0, 0, nil); err != nil {
-		t.Errorf("DictionaryAttackParameters failed: %v", err)
-	}
-
-	status, err = ProvisionStatus(tpm)
-	if err != nil {
-		t.Errorf("ProvisionStatus failed: %v", err)
-	}
-	expected = AttrValidEK | AttrValidSRK
-	if status != expected {
-		t.Errorf("Unexpected status %d", status)
-	}
-
-	srkContext, err := tpm.CreateResourceContextFromTPM(tcg.SRKHandle)
-	if err != nil {
-		t.Fatalf("No SRK context: %v", err)
-	}
-	if _, err := tpm.EvictControl(tpm.OwnerHandleContext(), srkContext, srkContext.Handle(), nil); err != nil {
-		t.Errorf("EvictControl failed: %v", err)
-	}
-
-	status, err = ProvisionStatus(tpm)
-	if err != nil {
-		t.Errorf("ProvisionStatus failed: %v", err)
-	}
-	expected = AttrValidEK
-	if status != expected {
-		t.Errorf("Unexpected status %d", status)
-	}
-
-	ekContext, err := tpm.CreateResourceContextFromTPM(tcg.EKHandle)
-	if err != nil {
-		t.Fatalf("No EK context: %v", err)
-	}
-	if _, err := tpm.EvictControl(tpm.OwnerHandleContext(), ekContext, ekContext.Handle(), nil); err != nil {
-		t.Errorf("EvictControl failed: %v", err)
-	}
-
-	status, err = ProvisionStatus(tpm)
-	if err != nil {
-		t.Errorf("ProvisionStatus failed: %v", err)
-	}
-	expected = 0
-	if status != expected {
-		t.Errorf("Unexpected status %d", status)
-	}
-
-	primary, _, _, _, _, err := tpm.CreatePrimary(tpm.OwnerHandleContext(), nil, tcg.SRKTemplate, nil, nil, nil)
-	if err != nil {
-		t.Fatalf("CreatePrimary failed: %v", err)
-	}
-	defer flushContext(t, tpm, primary)
-
-	priv, pub, _, _, _, err := tpm.Create(primary, nil, tcg.SRKTemplate, nil, nil, nil)
-	if err != nil {
-		t.Fatalf("Create failed: %v", err)
-	}
-
-	context, err := tpm.Load(primary, priv, pub, nil)
-	if err != nil {
-		t.Fatalf("Load failed: %v", err)
-	}
-	defer flushContext(t, tpm, context)
-
-	if _, err := tpm.EvictControl(tpm.OwnerHandleContext(), context, tcg.SRKHandle, nil); err != nil {
-		t.Errorf("EvictControl failed: %v", err)
-	}
-
-	status, err = ProvisionStatus(tpm)
-	if err != nil {
-		t.Errorf("ProvisionStatus failed: %v", err)
-	}
-	expected = 0
-	if status != expected {
-		t.Errorf("Unexpected status %d", status)
-	}
-=======
->>>>>>> 414a9945
 }