// -*- Mode: Go; indent-tabs-mode: t -*-

/*
 * Copyright (C) 2019 Canonical Ltd
 *
 * This program is free software: you can redistribute it and/or modify
 * it under the terms of the GNU General Public License version 3 as
 * published by the Free Software Foundation.
 *
 * This program is distributed in the hope that it will be useful,
 * but WITHOUT ANY WARRANTY; without even the implied warranty of
 * MERCHANTABILITY or FITNESS FOR A PARTICULAR PURPOSE.  See the
 * GNU General Public License for more details.
 *
 * You should have received a copy of the GNU General Public License
 * along with this program.  If not, see <http://www.gnu.org/licenses/>.
 *
 */

package secboot_test

import (
	"bytes"
	"io"
	"io/ioutil"
	"math/rand"
	"os"
	"path/filepath"
	"testing"

	"github.com/canonical/go-tpm2"
	. "github.com/snapcore/secboot"
	"github.com/snapcore/secboot/internal/tcg"
)

func TestUnsealWithNo2FA(t *testing.T) {
	tpm := openTPMForTesting(t)
	defer closeTPM(t, tpm)

	if err := ProvisionTPM(tpm, ProvisionModeFull, nil); err != nil {
		t.Fatalf("Failed to provision TPM for test: %v", err)
	}

	key := make([]byte, 64)
	rand.Read(key)

	run := func(t *testing.T, params *KeyCreationParams) {
		tmpDir, err := ioutil.TempDir("", "_TestUnsealWithNo2FA_")
		if err != nil {
			t.Fatalf("Creating temporary directory failed: %v", err)
		}
		defer os.RemoveAll(tmpDir)

		keyFile := tmpDir + "/keydata"

		authKey, err := SealKeyToTPM(tpm, key, keyFile, params)
		if err != nil {
			t.Fatalf("SealKeyToTPM failed: %v", err)
		}
		defer undefineKeyNVSpace(t, tpm, keyFile)

		k, err := ReadSealedKeyObject(keyFile)
		if err != nil {
			t.Fatalf("ReadSealedKeyObject failed: %v", err)
		}

		keyUnsealed, authKeyUnsealed, err := k.UnsealFromTPM(tpm, "")
		if err != nil {
			t.Fatalf("UnsealFromTPM failed: %v", err)
		}

		if !bytes.Equal(key, keyUnsealed) {
			t.Errorf("TPM returned the wrong key")
		}
		if !bytes.Equal(authKey, authKeyUnsealed) {
			t.Errorf("TPM returned the wrong auth key")
		}
	}

	t.Run("SimplePCRProfile", func(t *testing.T) {
		run(t, &KeyCreationParams{PCRProfile: getTestPCRProfile(), PCRPolicyCounterHandle: 0x0181fff0})
	})

	t.Run("NilPCRProfile", func(t *testing.T) {
		run(t, &KeyCreationParams{PCRPolicyCounterHandle: 0x0181fff0})
	})

	t.Run("NoPCRPolicyCounterHandle", func(t *testing.T) {
		run(t, &KeyCreationParams{PCRProfile: getTestPCRProfile(), PCRPolicyCounterHandle: tpm2.HandleNull})
	})
}

func TestUnsealWithPIN(t *testing.T) {
	tpm := openTPMForTesting(t)
	defer closeTPM(t, tpm)

	if err := ProvisionTPM(tpm, ProvisionModeFull, nil); err != nil {
		t.Fatalf("Failed to provision TPM for test: %v", err)
	}

	key := make([]byte, 64)
	rand.Read(key)

	tmpDir, err := ioutil.TempDir("", "_TestUnsealWithPIN_")
	if err != nil {
		t.Fatalf("Creating temporary directory failed: %v", err)
	}
	defer os.RemoveAll(tmpDir)

	keyFile := tmpDir + "/keydata"

<<<<<<< HEAD
	if _, err := SealKeyToTPM(tpm, key, keyFile, &KeyCreationParams{PCRProfile: getTestPCRProfile(), PINHandle: 0x0181fff0}); err != nil {
=======
	if err := SealKeyToTPM(tpm, key, keyFile, "", &KeyCreationParams{PCRProfile: getTestPCRProfile(), PCRPolicyCounterHandle: 0x0181fff0}); err != nil {
>>>>>>> 27f1a2f0
		t.Fatalf("SealKeyToTPM failed: %v", err)
	}
	defer undefineKeyNVSpace(t, tpm, keyFile)

	testPIN := "1234"

	if err := ChangePIN(tpm, keyFile, "", testPIN); err != nil {
		t.Errorf("ChangePIN failed: %v", err)
	}

	k, err := ReadSealedKeyObject(keyFile)
	if err != nil {
		t.Fatalf("ReadSealedKeyObject failed: %v", err)
	}

	keyUnsealed, _, err := k.UnsealFromTPM(tpm, testPIN)
	if err != nil {
		t.Fatalf("UnsealFromTPM failed: %v", err)
	}

	if !bytes.Equal(key, keyUnsealed) {
		t.Errorf("TPM returned the wrong key")
	}
}

func TestUnsealErrorHandling(t *testing.T) {
	key := make([]byte, 64)
	rand.Read(key)

	run := func(t *testing.T, tpm *TPMConnection, fn func(string, []byte)) error {
		if err := ProvisionTPM(tpm, ProvisionModeFull, nil); err != nil {
			t.Errorf("ProvisionTPM failed: %v", err)
		}

		tmpDir, err := ioutil.TempDir("", "_TestUnsealErrorHandling_")
		if err != nil {
			t.Fatalf("Creating temporary directory failed: %v", err)
		}
		defer os.RemoveAll(tmpDir)

		keyFile := tmpDir + "/keydata"

<<<<<<< HEAD
		authKey, err := SealKeyToTPM(tpm, key, keyFile, &KeyCreationParams{PCRProfile: getTestPCRProfile(), PINHandle: 0x0181fff0})
		if err != nil {
=======
		if err := SealKeyToTPM(tpm, key, keyFile, policyUpdateFile, &KeyCreationParams{PCRProfile: getTestPCRProfile(), PCRPolicyCounterHandle: 0x0181fff0}); err != nil {
>>>>>>> 27f1a2f0
			t.Fatalf("SealKeyToTPM failed: %v", err)
		}
		defer undefineKeyNVSpace(t, tpm, keyFile)

		fn(keyFile, policyUpdateFile)

		k, err := ReadSealedKeyObject(keyFile)
		if err != nil {
			t.Fatalf("ReadSealedKeyObject failed: %v", err)
		}

<<<<<<< HEAD
		fn(keyFile, authKey)

		_, _, err = k.UnsealFromTPM(tpm, "")
=======
		_, err = k.UnsealFromTPM(tpm, "")
>>>>>>> 27f1a2f0
		return err
	}

	t.Run("TPMLockout", func(t *testing.T) {
		tpm := openTPMForTesting(t)
		defer closeTPM(t, tpm)

		err := run(t, tpm, func(_ string, _ []byte) {
			// Put the TPM in DA lockout mode
			if err := tpm.DictionaryAttackParameters(tpm.LockoutHandleContext(), 0, 7200, 86400, nil); err != nil {
				t.Errorf("DictionaryAttackParameters failed: %v", err)
			}
		})
		if err != ErrTPMLockout {
			t.Errorf("Unexepcted error: %v", err)
		}
	})

	t.Run("NoSRK", func(t *testing.T) {
		tpm := openTPMForTesting(t)
		defer closeTPM(t, tpm)

		err := run(t, tpm, func(_ string, _ []byte) {
			srk, err := tpm.CreateResourceContextFromTPM(tcg.SRKHandle)
			if err != nil {
				t.Fatalf("No SRK: %v", err)
			}
			if _, err := tpm.EvictControl(tpm.OwnerHandleContext(), srk, srk.Handle(), nil); err != nil {
				t.Errorf("EvictControl failed: %v", err)
			}
		})
		if err != ErrTPMProvisioning {
			t.Errorf("Unexpected error: %v", err)
		}
	})

	t.Run("InvalidSRK", func(t *testing.T) {
		tpm := openTPMForTesting(t)
		defer closeTPM(t, tpm)

		err := run(t, tpm, func(_ string, _ []byte) {
			srk, err := tpm.CreateResourceContextFromTPM(tcg.SRKHandle)
			if err != nil {
				t.Fatalf("No SRK: %v", err)
			}
			if _, err := tpm.EvictControl(tpm.OwnerHandleContext(), srk, srk.Handle(), nil); err != nil {
				t.Errorf("EvictControl failed: %v", err)
			}
			srkTemplate := tcg.MakeDefaultSRKTemplate()
			srkTemplate.Unique.RSA()[0] = 0xff
			srkTransient, _, _, _, _, err := tpm.CreatePrimary(tpm.OwnerHandleContext(), nil, srkTemplate, nil, nil, nil)
			if err != nil {
				t.Fatalf("CreatePrimary failed: %v", err)
			}
			defer flushContext(t, tpm, srkTransient)
			if _, err := tpm.EvictControl(tpm.OwnerHandleContext(), srkTransient, tcg.SRKHandle, nil); err != nil {
				t.Errorf("EvictControl failed: %v", err)
			}
		})
		if _, ok := err.(InvalidKeyFileError); !ok || err.Error() != "invalid key data file: cannot load sealed key object in to TPM: bad "+
			"sealed key object or TPM owner changed" {
			t.Errorf("Unexpected error: %v", err)
		}
	})

	t.Run("IncorrectPCRProfile", func(t *testing.T) {
		tpm, _ := openTPMSimulatorForTesting(t)
		defer closeTPM(t, tpm)

		err := run(t, tpm, func(_ string, _ []byte) {
			if _, err := tpm.PCREvent(tpm.PCRHandleContext(7), tpm2.Event("foo"), nil); err != nil {
				t.Errorf("PCREvent failed: %v", err)
			}
		})
		if err == nil {
			t.Fatalf("Expected an error")
		}
		if _, ok := err.(InvalidKeyFileError); !ok || err.Error() != "invalid key data file: cannot complete authorization policy "+
			"assertions: cannot complete OR assertions: current session digest not found in policy data" {
			t.Errorf("Unexpected error: %v", err)
		}
	})

	t.Run("RevokedPolicy", func(t *testing.T) {
		tpm := openTPMForTesting(t)
		defer closeTPM(t, tpm)

<<<<<<< HEAD
		err := run(t, tpm, func(keyFile string, authKey []byte) {
			if err := UpdateKeyPCRProtectionPolicy(tpm, keyFile, authKey, getTestPCRProfile()); err != nil {
=======
		err := run(t, tpm, func(keyFile, policyUpdateFile string) {
			src, err := os.Open(keyFile)
			if err != nil {
				t.Fatalf("Open failed: %v", err)
			}
			defer src.Close()

			newKeyFile := filepath.Dir(keyFile) + "/newkeydata"
			dst, err := os.OpenFile(newKeyFile, os.O_WRONLY|os.O_CREATE, 0644)
			if err != nil {
				t.Fatalf("Open failed: %v", err)
			}
			defer dst.Close()

			io.Copy(dst, src)

			if err := UpdateKeyPCRProtectionPolicy(tpm, newKeyFile, policyUpdateFile, getTestPCRProfile()); err != nil {
>>>>>>> 27f1a2f0
				t.Fatalf("UpdateKeyPCRProtectionPolicy failed: %v", err)
			}
		})
		if _, ok := err.(InvalidKeyFileError); !ok || err.Error() != "invalid key data file: cannot complete authorization policy "+
			"assertions: the PCR policy has been revoked" {
			t.Errorf("Unexpected error: %v", err)
		}
	})

	t.Run("SealedKeyAccessLocked", func(t *testing.T) {
		tpm, tcti := openTPMSimulatorForTesting(t)
		defer func() {
			tpm, _ = resetTPMSimulator(t, tpm, tcti)
			closeTPM(t, tpm)
		}()

		err := run(t, tpm, func(_ string, _ []byte) {
			if err := LockAccessToSealedKeys(tpm); err != nil {
				t.Errorf("LockAccessToSealedKeys failed: %v", err)
			}
		})
		if err != ErrSealedKeyAccessLocked {
			t.Errorf("Unexpected error: %v", err)
		}
	})

	t.Run("PINFail", func(t *testing.T) {
		tpm := openTPMForTesting(t)
		defer closeTPM(t, tpm)

		err := run(t, tpm, func(keyFile string, _ []byte) {
			if err := ChangePIN(tpm, keyFile, "", "1234"); err != nil {
				t.Errorf("ChangePIN failed: %v", err)
			}
		})
		if err != ErrPINFail {
			t.Errorf("Unexpected error: %v", err)
		}
	})
}<|MERGE_RESOLUTION|>--- conflicted
+++ resolved
@@ -109,11 +109,7 @@
 
 	keyFile := tmpDir + "/keydata"
 
-<<<<<<< HEAD
-	if _, err := SealKeyToTPM(tpm, key, keyFile, &KeyCreationParams{PCRProfile: getTestPCRProfile(), PINHandle: 0x0181fff0}); err != nil {
-=======
-	if err := SealKeyToTPM(tpm, key, keyFile, "", &KeyCreationParams{PCRProfile: getTestPCRProfile(), PCRPolicyCounterHandle: 0x0181fff0}); err != nil {
->>>>>>> 27f1a2f0
+	if _, err := SealKeyToTPM(tpm, key, keyFile, &KeyCreationParams{PCRProfile: getTestPCRProfile(), PCRPolicyCounterHandle: 0x0181fff0}); err != nil {
 		t.Fatalf("SealKeyToTPM failed: %v", err)
 	}
 	defer undefineKeyNVSpace(t, tpm, keyFile)
@@ -156,30 +152,20 @@
 
 		keyFile := tmpDir + "/keydata"
 
-<<<<<<< HEAD
-		authKey, err := SealKeyToTPM(tpm, key, keyFile, &KeyCreationParams{PCRProfile: getTestPCRProfile(), PINHandle: 0x0181fff0})
-		if err != nil {
-=======
-		if err := SealKeyToTPM(tpm, key, keyFile, policyUpdateFile, &KeyCreationParams{PCRProfile: getTestPCRProfile(), PCRPolicyCounterHandle: 0x0181fff0}); err != nil {
->>>>>>> 27f1a2f0
+		authKey, err := SealKeyToTPM(tpm, key, keyFile, &KeyCreationParams{PCRProfile: getTestPCRProfile(), PCRPolicyCounterHandle: 0x0181fff0})
+		if err != nil {
 			t.Fatalf("SealKeyToTPM failed: %v", err)
 		}
 		defer undefineKeyNVSpace(t, tpm, keyFile)
 
-		fn(keyFile, policyUpdateFile)
+		fn(keyFile, authKey)
 
 		k, err := ReadSealedKeyObject(keyFile)
 		if err != nil {
 			t.Fatalf("ReadSealedKeyObject failed: %v", err)
 		}
 
-<<<<<<< HEAD
-		fn(keyFile, authKey)
-
 		_, _, err = k.UnsealFromTPM(tpm, "")
-=======
-		_, err = k.UnsealFromTPM(tpm, "")
->>>>>>> 27f1a2f0
 		return err
 	}
 
@@ -267,11 +253,7 @@
 		tpm := openTPMForTesting(t)
 		defer closeTPM(t, tpm)
 
-<<<<<<< HEAD
 		err := run(t, tpm, func(keyFile string, authKey []byte) {
-			if err := UpdateKeyPCRProtectionPolicy(tpm, keyFile, authKey, getTestPCRProfile()); err != nil {
-=======
-		err := run(t, tpm, func(keyFile, policyUpdateFile string) {
 			src, err := os.Open(keyFile)
 			if err != nil {
 				t.Fatalf("Open failed: %v", err)
@@ -287,8 +269,7 @@
 
 			io.Copy(dst, src)
 
-			if err := UpdateKeyPCRProtectionPolicy(tpm, newKeyFile, policyUpdateFile, getTestPCRProfile()); err != nil {
->>>>>>> 27f1a2f0
+			if err := UpdateKeyPCRProtectionPolicy(tpm, newKeyFile, authKey, getTestPCRProfile()); err != nil {
 				t.Fatalf("UpdateKeyPCRProtectionPolicy failed: %v", err)
 			}
 		})
